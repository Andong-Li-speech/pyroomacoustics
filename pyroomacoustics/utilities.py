# Utility functions for the package
# Copyright (C) 2019  Sidney Barthe, Robin Scheibler, Ivan Dokmanic, Eric Bezzam
#
# Permission is hereby granted, free of charge, to any person obtaining a copy
# of this software and associated documentation files (the "Software"), to deal
# in the Software without restriction, including without limitation the rights
# to use, copy, modify, merge, publish, distribute, sublicense, and/or sell
# copies of the Software, and to permit persons to whom the Software is
# furnished to do so, subject to the following conditions:
#
# The above copyright notice and this permission notice shall be included in all
# copies or substantial portions of the Software.
#
# THE SOFTWARE IS PROVIDED "AS IS", WITHOUT WARRANTY OF ANY KIND, EXPRESS OR
# IMPLIED, INCLUDING BUT NOT LIMITED TO THE WARRANTIES OF MERCHANTABILITY,
# FITNESS FOR A PARTICULAR PURPOSE AND NONINFRINGEMENT. IN NO EVENT SHALL THE
# AUTHORS OR COPYRIGHT HOLDERS BE LIABLE FOR ANY CLAIM, DAMAGES OR OTHER
# LIABILITY, WHETHER IN AN ACTION OF CONTRACT, TORT OR OTHERWISE, ARISING FROM,
# OUT OF OR IN CONNECTION WITH THE SOFTWARE OR THE USE OR OTHER DEALINGS IN THE
# SOFTWARE.
#
# You should have received a copy of the MIT License along with this program. If
# not, see <https://opensource.org/licenses/MIT>.
from __future__ import division

import itertools

import numpy as np
import itertools
from scipy import signal
from scipy.io import wavfile

from .parameters import constants, eps
from .sync import correlate


def requires_matplotlib(func):
    def function_wrapper(*args, **kwargs):
        try:
            import matplotlib.pyplot as plt
<<<<<<< HEAD
            return func(*args, **kwargs)
        except ImportError:
            import warnings
            warnings.warn('Matplotlib is required for plotting')
            return
=======

            return func(*args, **kwargs)
        except ImportError:
            import warnings

            warnings.warn("Matplotlib is required for plotting")
            return

>>>>>>> 6ddddc36
    return function_wrapper


def create_noisy_signal(signal_fp, snr, noise_fp=None, offset=None):
    """
    Create a noisy signal of a specified SNR.
    Parameters
    ----------
    signal_fp : string
        File path to clean input.
    snr : float
        SNR in dB.
    noise_fp : string
        File path to noise. Default is to use randomly generated white noise.
    offset : float
        Offset in seconds before starting the signal.

    Returns
    -------
    numpy array
        Noisy signal with specified SNR, between [-1,1] and zero mean.
    numpy array
        Clean signal, untouched from WAV file.
    numpy array
        Added noise such that specified SNR is met.
    int
        Sampling rate in Hz.

    """
    fs, clean_signal = wavfile.read(signal_fp)
    clean_signal = to_float32(clean_signal)

    if offset is not None:
        offset_samp = int(offset * fs)
    else:
        offset_samp = 0
    output_len = len(clean_signal) + offset_samp

    if noise_fp is not None:
        fs_n, noise = wavfile.read(noise_fp)
        noise = to_float32(noise)
        if fs_n != fs:
            raise ValueError(
                "Signal and noise WAV files should have same " "sampling rate."
            )
        # truncate to same length
        if len(noise) < output_len:
            raise ValueError(
                "Length of signal file should be longer than " "noise file."
            )
        noise = noise[:output_len]
    else:
        if len(clean_signal.shape) > 1:  # multichannel
            noise = np.random.randn(output_len, clean_signal.shape[1]).astype(
                np.float32
            )
        else:
            noise = np.random.randn(output_len).astype(np.float32)
        noise = normalize(noise)

    # weight noise according to desired SNR
    signal_level = rms(clean_signal)
    noise_level = rms(noise[offset_samp:])
    noise_fact = signal_level / noise_level * 10 ** (-snr / 20)
    noise_weighted = noise * noise_fact

    # add signal and noise
    noisy_signal = clean_signal + noise_weighted

    # ensure between [-1, 1]
    norm_fact = np.abs(noisy_signal).max()
    clean_signal /= norm_fact
    noise_weighted /= norm_fact
    noisy_signal /= norm_fact

    # remove any offset
    noisy_signal -= noisy_signal.mean()

    return noisy_signal, clean_signal, noise_weighted, fs


def rms(data):
    """
    Compute root mean square of input.

    Parameters
    ----------
    data : numpy array
        Real signal in time domain.

    Returns
    -------
    float
        Root mean square.
    """
    return np.sqrt(np.mean(data * data))


def to_float32(data):
    """
    Cast data (typically from WAV) to float32.

    Parameters
    ----------
    data : numpy array
        Real signal in time domain, typically obtained from WAV file.

    Returns
    -------
    numpy array
        `data` as float32.
    """

    if np.issubdtype(data.dtype, np.integer):
        max_val = abs(np.iinfo(data.dtype).min)
        return data.astype(np.float32) / max_val
    else:
        return data.astype(np.float32)


def to_16b(signal):
    """
    converts float 32 bit signal (-1 to 1) to a signed 16 bits representation
    No clipping in performed, you are responsible to ensure signal is within
    the correct interval.
    """
    return ((2**15 - 1) * signal).astype(np.int16)


def clip(signal, high, low):
    """Clip a signal from above at high and from below at low."""
    s = signal.copy()

    s[np.where(s > high)] = high
    s[np.where(s < low)] = low

    return s


def normalize(signal, bits=None):
    """
    normalize to be in a given range. The default is to normalize the maximum
    amplitude to be one. An optional argument allows to normalize the signal
    to be within the range of a given signed integer representation of bits.
    """

    s = signal.copy()

    s /= np.abs(s).max()

    # if one wants to scale for bits allocated
    if bits is not None:
        s *= 2 ** (bits - 1) - 1
        s = clip(s, 2 ** (bits - 1) - 1, -(2 ** (bits - 1)))

    return s


def normalize_pwr(sig1, sig2):
    """Normalize sig1 to have the same power as sig2."""

    # average power per sample
    p1 = np.mean(sig1**2)
    p2 = np.mean(sig2**2)

    # normalize
    return sig1.copy() * np.sqrt(p2 / p1)


def highpass(signal, Fs, fc=None, plot=False):
    """Filter out the really low frequencies, default is below 50Hz"""

    if fc is None:
        fc = constants.get("fc_hp")

    # have some predefined parameters
    rp = 5  # minimum ripple in dB in pass-band
    rs = 60  # minimum attenuation in dB in stop-band
    n = 4  # order of the filter
    type = "butter"

    # normalized cut-off frequency
    wc = 2.0 * fc / Fs

    # design the filter
    from scipy.signal import freqz, iirfilter, lfilter

    b, a = iirfilter(n, Wn=wc, rp=rp, rs=rs, btype="highpass", ftype=type)

    # plot frequency response of filter if requested
    if plot:
        try:
            import matplotlib.pyplot as plt
        except ImportError:
            import warnings

            warnings.warn("Matplotlib is required for plotting")
            return

        w, h = freqz(b, a)

        plt.figure()
        plt.title("Digital filter frequency response")
        plt.plot(w, 20 * np.log10(np.abs(h)))
        plt.title("Digital filter frequency response")
        plt.ylabel("Amplitude Response [dB]")
        plt.xlabel("Frequency (rad/sample)")
        plt.grid()

    # apply the filter
    signal = lfilter(b, a, signal.copy())

    return signal


def time_dB(signal, Fs, bits=16):
    """
    Compute the signed dB amplitude of the oscillating signal
    normalized wrt the number of bits used for the signal.
    """

    try:
        import matplotlib.pyplot as plt
    except ImportError:
        import warnings

        warnings.warn("Matplotlib is required for plotting")
        return

    # min dB (least significant bit in dB)
    lsb = -20 * np.log10(2.0) * (bits - 1)

    # magnitude in dB (clipped)
    pos = clip(signal, 2.0 ** (bits - 1) - 1, 1.0) / 2.0 ** (bits - 1)
    neg = -clip(signal, -1.0, -(2.0 ** (bits - 1))) / 2.0 ** (bits - 1)

    mag_pos = np.zeros(signal.shape)
    Ip = np.where(pos > 0)
    mag_pos[Ip] = 20 * np.log10(pos[Ip]) + lsb + 1

    mag_neg = np.zeros(signal.shape)
    In = np.where(neg > 0)
    mag_neg[In] = 20 * np.log10(neg[In]) + lsb + 1

    plt.plot(np.arange(len(signal)) / float(Fs), mag_pos - mag_neg)
    plt.xlabel("Time [s]")
    plt.ylabel("Amplitude [dB]")
    plt.axis("tight")
    plt.ylim(lsb - 1, -lsb + 1)

    # draw ticks corresponding to decibels
    div = 20
    n = int(-lsb / div) + 1
    yticks = np.zeros(2 * n)
    yticks[:n] = lsb - 1 + np.arange(0, n * div, div)
    yticks[n:] = -lsb + 1 - np.arange((n - 1) * div, -1, -div)
    yticklabels = np.zeros(2 * n)
    yticklabels = range(0, -n * div, -div) + range(-(n - 1) * div, 1, div)
    plt.setp(plt.gca(), "yticks", yticks)
    plt.setp(plt.gca(), "yticklabels", yticklabels)

    plt.setp(plt.getp(plt.gca(), "ygridlines"), "ls", "--")


def spectrum(signal, Fs, N):

    from .stft import spectroplot, stft
    from .windows import hann

    F = stft(signal, N, N / 2, win=hann(N))
    spectroplot(F.T, N, N / 2, Fs)


def dB(signal, power=False):
    if power is True:
        return 10 * np.log10(np.abs(signal))
    else:
        return 20 * np.log10(np.abs(signal))


def compare_plot(
    signal1,
    signal2,
    Fs,
    fft_size=512,
    norm=False,
    equal=False,
    title1=None,
    title2=None,
):

    try:
        import matplotlib.pyplot as plt
    except ImportError:
        import warnings

        warnings.warn("Matplotlib is required for plotting")
        return

    td_amp = np.maximum(np.abs(signal1).max(), np.abs(signal2).max())

    if norm:
        if equal:
            signal1 /= np.abs(signal1).max()
            signal2 /= np.abs(signal2).max()
        else:
            signal1 /= td_amp
            signal2 /= td_amp
        td_amp = 1.0

    plt.subplot(2, 2, 1)
    plt.plot(np.arange(len(signal1)) / float(Fs), signal1)
    plt.axis("tight")
    plt.ylim(-td_amp, td_amp)
    if title1 is not None:
        plt.title(title1)

    plt.subplot(2, 2, 2)
    plt.plot(np.arange(len(signal2)) / float(Fs), signal2)
    plt.axis("tight")
    plt.ylim(-td_amp, td_amp)
    if title2 is not None:
        plt.title(title2)

    from .stft import spectroplot, stft
    from .windows import hann

    F1 = stft.stft(signal1, fft_size, fft_size / 2, win=windows.hann(fft_size))
    F2 = stft.stft(signal2, fft_size, fft_size / 2, win=windows.hann(fft_size))

    # try a fancy way to set the scale to avoid having the spectrum
    # dominated by a few outliers
    p_min = 1
    p_max = 99.5
    all_vals = np.concatenate((dB(F1 + eps), dB(F2 + eps))).flatten()
    vmin, vmax = np.percentile(all_vals, [p_min, p_max])

    cmap = "jet"
    interpolation = "sinc"

    plt.subplot(2, 2, 3)
    stft.spectroplot(
        F1.T,
        fft_size,
        fft_size / 2,
        Fs,
        vmin=vmin,
        vmax=vmax,
        cmap=plt.get_cmap(cmap),
        interpolation=interpolation,
    )

    plt.subplot(2, 2, 4)
    stft.spectroplot(
        F2.T,
        fft_size,
        fft_size / 2,
        Fs,
        vmin=vmin,
        vmax=vmax,
        cmap=plt.get_cmap(cmap),
        interpolation=interpolation,
    )


def real_spectrum(signal, axis=-1, **kwargs):

    try:
        import matplotlib.pyplot as plt
    except ImportError:
        import warnings

        warnings.warn("Matplotlib is required for plotting")
        return

    S = np.fft.rfft(signal, axis=axis)
    f = np.arange(S.shape[axis]) / float(2 * S.shape[axis])

    plt.subplot(2, 1, 1)
    P = dB(S)
    plt.plot(f, P, **kwargs)

    plt.subplot(2, 1, 2)
    phi = np.unwrap(np.angle(S))
    plt.plot(f, phi, **kwargs)


def convmtx(x, n):
    """
    Create a convolution matrix H for the vector x of size len(x) times n.
    Then, the result of np.dot(H,v) where v is a vector of length n is the same
    as np.convolve(x, v).
    """

    import scipy as s

    c = np.concatenate((x, np.zeros(n - 1)))
    r = np.zeros(n)

    return s.linalg.toeplitz(c, r)


def prony(x, p, q):
    """
    Prony's Method from Monson H. Hayes' Statistical Signal Processing, p. 154

    Parameters
    ----------

    x:
        signal to model
    p:
        order of denominator
    q:
        order of numerator

    Returns
    -------

    a:
        numerator coefficients
    b:
        denominator coefficients
    err: the squared error of approximation
    """

    nx = x.shape[0]

    if p + q >= nx:
        raise NameError("Model order too large")

    X = convmtx(x, p + 1)

    Xq = X[q : nx + p - 1, 0:p]

    a = np.concatenate(
        (np.ones(1), -np.linalg.lstsq(Xq, X[q + 1 : nx + p, 0], rcond=None)[0])
    )
    b = np.dot(X[0 : q + 1, 0 : p + 1], a)

    err = np.inner(np.conj(x[q + 1 : nx]), np.dot(X[q + 1 : nx, : p + 1], a))

    return a, b, err


def shanks(x, p, q):
    """
    Shank's Method from Monson H. Hayes' Statistical Signal Processing, p. 154

    Parameters
    ----------
    x:
        signal to model
    p:
        order of denominator
    q:
        order of numerator

    Returns
    -------
    a:
        numerator coefficients
    b:
        denominator coefficients
    err:
        the squared error of approximation
    """

    from scipy import signal

    nx = x.shape[0]

    if p + q >= nx:
        raise NameError("Model order too large")

    a = prony(x, p, q)[0]

    u = np.zeros(nx)
    u[0] = 1.0

    g = signal.lfilter(np.ones(1), a, u)

    G = convmtx(g, q + 1)
    b = np.linalg.lstsq(G[:nx, :], x, rcond=None)[0]
    err = np.inner(np.conj(x), x) - np.inner(np.conj(x), np.dot(G[:nx, : q + 1], b))

    return a, b, err


def low_pass_dirac(t0, alpha, Fs, N):
    """
    Creates a vector containing a lowpass Dirac of duration T sampled at Fs
    with delay t0 and attenuation alpha.

    If t0 and alpha are 2D column vectors of the same size, then the function
    returns a matrix with each line corresponding to pair of t0/alpha values.
    """

    return alpha * np.sinc(np.arange(N) - Fs * t0)


def fractional_delay(t0):
    """
    Creates a fractional delay filter using a windowed sinc function.
    The length of the filter is fixed by the module wide constant
    `frac_delay_length` (default 81).

    Parameters
    ----------
    t0: float
        The delay in fraction of sample. Typically between -1 and 1.

    Returns
    -------
    numpy array
        A fractional delay filter with specified delay.
    """

    N = constants.get("frac_delay_length")

    return np.hanning(N) * np.sinc(np.arange(N) - (N - 1) / 2 - t0)


def fractional_delay_filter_bank(delays):
    """
    Creates a fractional delay filter bank of windowed sinc filters

    Parameters
    ----------
    delays: 1d narray
        The delays corresponding to each filter in fractional samples

    Returns
    -------
    numpy array
        An ndarray where the ith row contains the fractional delay filter
        corresponding to the ith delay. The number of columns of the matrix
        is proportional to the maximum delay.
    """

    delays = np.array(delays)

    # subtract the minimum delay, so that all delays are positive
    delays -= delays.min()

    # constants and lengths
    N = delays.shape[0]
    L = constants.get("frac_delay_length")
    filter_length = L + int(np.ceil(delays).max())

    # allocate a flat array for the filter bank that we'll reshape at the end
    bank_flat = np.zeros(N * filter_length)

    # separate delays in integer and fractional parts
    di = np.floor(delays).astype(np.int64)
    df = delays - di

    # broadcasting tricks to compute at once all the locations
    # and sinc times that must be computed
    T = np.arange(L)
    indices = T[None, :] + (di[:, None] + filter_length * np.arange(N)[:, None])
    sinc_times = T - df[:, None] - (L - 1) / 2

    # we'll need to window also all the sincs at once
    windows = np.tile(np.hanning(L), N)

    # compute all sinc with one call
    bank_flat[indices.ravel()] = windows * np.sinc(sinc_times.ravel())

    return np.reshape(bank_flat, (N, -1))


def levinson(r, b):
    """

    Solve a system of the form Rx=b where R is hermitian toeplitz matrix and b
    is any vector using the generalized Levinson recursion as described in M.H.
    Hayes, Statistical Signal Processing and Modelling, p. 268.

    Parameters
    ----------
    r:
        First column of R, toeplitz hermitian matrix.
    b:
        The right-hand argument. If b is a matrix, the system is solved
        for every column vector in b.

    Returns
    -------
    numpy array
        The solution of the linear system Rx = b.
    """

    p = b.shape[0]

    a = np.array([1])
    x = (
        b[
            np.newaxis,
            0,
        ]
        / r[0]
    )
    epsilon = r[0]

    for j in np.arange(1, p):

        g = np.sum(np.conj(r[1 : j + 1]) * a[::-1])
        gamma = -g / epsilon
        a = np.concatenate((a, np.zeros(1))) + gamma * np.concatenate(
            (np.zeros(1), np.conj(a[::-1]))
        )
        epsilon = epsilon * (1 - np.abs(gamma) ** 2)
        delta = np.dot(np.conj(r[1 : j + 1]), np.flipud(x))
        q = (
            b[
                j,
            ]
            - delta
        ) / epsilon
        if len(b.shape) == 1:
            x = np.concatenate((x, np.zeros(1))) + q * np.conj(a[::-1])
        else:
            x = np.concatenate((x, np.zeros((1, b.shape[1]))), axis=0) + q * np.conj(
                a[::-1, np.newaxis]
            )

    return x


def autocorr(x, p, biased=True, method="numpy"):
    """
    Compute the autocorrelation for real signal `x` up to lag `p`.

    Parameters
    ----------
    x : numpy array
        Real signal in time domain.
    p : int
        Amount of lag. When solving for LPC coefficient, this is typically the
        LPC order.
    biased : bool
        Whether to return biased autocorrelation (default) or unbiased. As
        there are fewer samples for larger lags, the biased estimate tends to
        have better statistical stability under noise.
    method : 'numpy, 'fft', 'time', `pra`
        Method for computing the autocorrelation: in the frequency domain with
        `fft` or `pra` (`np.fft.rfft` is used so only real signals are
        supported), in the time domain with `time`, or with `numpy`'s built-in
        function `np.correlate` (default). For `p < log2(len(x))`, the time
        domain approach may be more efficient.

    Returns
    -------
    numpy array
        Autocorrelation for `x` up to lag `p`.
    """
    L = len(x)
    if method == "fft":
        X = np.fft.rfft(np.r_[x, np.zeros_like(x)])
        r = np.fft.irfft(X * np.conj(X))[: p + 1]
    elif method == "time":
        r = np.array([np.dot(x[: L - m], x[m:]) for m in range(p + 1)])
    elif method == "numpy":
        r = np.correlate(x, x, "full")[L - 1 : L + p]
    elif method == "pra":
        r = correlate(x, x)[L - 1 : L + p]
    else:
        raise ValueError(
            "Invalid `method` for computing autocorrelation"
            "choose one of: `fft`, `time`, `numpy`, `pra`."
        )

    if biased:
        return r / L
    else:
        return r / np.arange(L, L - p - 1, step=-1)


def lpc(x, p, biased=True):
    """
    Compute `p` LPC coefficients for a speech segment `x`.

    Parameters
    ----------
    x : numpy array
        Real signal in time domain.
    p : int
        Amount of lag. When solving for LPC coefficient, this is typically the
        LPC order.
    biased : bool
        Whether to use biased autocorrelation (default) or unbiased. As there
        are fewer samples for larger lags, the biased estimate tends to have
        better statistical stability under noise.

    Returns
    -------
    numpy array
        `p` LPC coefficients.
    """
    # compute autocorrelation
    r = autocorr(x, p, biased)

    # solve Yule-Walker equations for LPC coefficients
    return levinson(r[:p], r[1:])


def goertzel(x, k):
    """Goertzel algorithm to compute DFT coefficients"""

    N = x.shape[0]
    f = k / float(N)

    a = np.r_[1.0, -2.0 * np.cos(2.0 * np.pi * f), 1.0]
    b = np.r_[1]
    s = signal.lfilter(b, a, x)
    y = np.exp(2j * np.pi * f) * s[-1] - s[-2]

    return y


def all_combinations(lst1, lst2):
    """
    Return all combinations between two arrays.
    """
    return np.array(list(itertools.product(lst1, lst2)))


<<<<<<< HEAD

=======
>>>>>>> 6ddddc36
"""
GEOMETRY UTILITIES
"""


def angle_function(s1, v2):
    """
    Compute azimuth and colatitude angles in radians for a given set of points `s1` and a singular point `v2`.

    Parameters
    -----------
    s1 : numpy array
        3×N for a set of N 3-D points, 2×N for a set of N 2-D points.
    v2 : numpy array
        3×1 for a 3-D point, 2×1 for a 2-D point.

    Returns
    -----------
    numpy array
        2×N numpy array with azimuth and colatitude angles in radians.

    """

    if len(s1.shape) == 1:
        s1 = s1[:, np.newaxis]
    if len(v2.shape) == 1:
        v2 = v2[:, np.newaxis]

    assert s1.shape[0] == v2.shape[0]

    x_vals = s1[0]
    y_vals = s1[1]
    x2 = v2[0]
    y2 = v2[1]

    # colatitude calculation for 3-D coordinates
    if s1.shape[0] == 3 and v2.shape[0] == 3:

        z2 = v2[2]
        z_vals = s1[2]

        colatitude = np.arctan2(
            ((x_vals - x2) ** 2 + (y_vals - y2) ** 2) ** 1 / 2, (z_vals - z2)
        )

    # colatitude calculation for 2-D coordinates
    elif s1.shape[0] == 2 and v2.shape[0] == 2:

        num_points = s1.shape[1]
        colatitude = np.ones(num_points) * np.pi / 2

    # azimuth calculation (same for 2-D and 3-D)
    azimuth = np.arctan2((y_vals - y2), (x_vals - x2))

    return np.vstack((azimuth, colatitude))<|MERGE_RESOLUTION|>--- conflicted
+++ resolved
@@ -26,7 +26,6 @@
 import itertools
 
 import numpy as np
-import itertools
 from scipy import signal
 from scipy.io import wavfile
 
@@ -38,22 +37,14 @@
     def function_wrapper(*args, **kwargs):
         try:
             import matplotlib.pyplot as plt
-<<<<<<< HEAD
+
             return func(*args, **kwargs)
         except ImportError:
             import warnings
-            warnings.warn('Matplotlib is required for plotting')
-            return
-=======
-
-            return func(*args, **kwargs)
-        except ImportError:
-            import warnings
 
             warnings.warn("Matplotlib is required for plotting")
             return
 
->>>>>>> 6ddddc36
     return function_wrapper
 
 
@@ -782,10 +773,6 @@
     return np.array(list(itertools.product(lst1, lst2)))
 
 
-<<<<<<< HEAD
-
-=======
->>>>>>> 6ddddc36
 """
 GEOMETRY UTILITIES
 """
