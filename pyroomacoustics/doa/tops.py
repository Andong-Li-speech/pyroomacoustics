--- conflicted
+++ resolved
@@ -107,12 +107,6 @@
             )
 
         # create transformation matrix
-<<<<<<< HEAD
-        f = 1.0/self.nfft/self.c*1j*2*np.pi*self.fs*(np.linspace(0, self.nfft // 2,
-            self.nfft // 2+1)-f0)
-
-        Phi = np.zeros((len(f),self.M,self.grid.n_points), dtype='complex64')
-=======
         f = (
             1.0
             / self.nfft
@@ -125,7 +119,6 @@
         )
 
         Phi = np.zeros((len(f), self.M, self.grid.n_points), dtype="complex64")
->>>>>>> 4040bee9
 
         for n in range(self.grid.n_points):
             p_s = self.grid.cartesian[: self.grid.dim, n]
