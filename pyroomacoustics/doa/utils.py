--- conflicted
+++ resolved
@@ -3,6 +3,7 @@
 circles and spheres.
 """
 from __future__ import division
+
 import numpy as np
 
 
@@ -71,15 +72,9 @@
     Returns
     -------
     ndarray
-<<<<<<< HEAD
-        An ndarray containing the Cartesian coordinates of the points as its
-        columns.
-    """
-=======
         An ndarray containing the Cartesian coordinates of the points as its columns.
     """
 
->>>>>>> 6ddddc36
     if degrees:
         azimuth = np.radians(azimuth)
         if colatitude is not None:
