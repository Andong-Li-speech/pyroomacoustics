#ifndef __CWALL_H__
#define __CWALL_H__

#include <string>
#include <Eigen/Dense>

extern float libroom_eps;

#define WALL_ISECT_NONE        -1  // if there is no intersection
#define WALL_ISECT_VALID        0  // if the intersection striclty between the segment endpoints and in the polygon interior
#define WALL_ISECT_VALID_ENDPT  1  // if the intersection is at endpoint of segment
#define WALL_ISECT_VALID_BNDRY  2  // if the intersection is at boundary of polygon
#define ENDPOINT_BOUNDARY       3  // if both the above are true

<<<<<<< HEAD
class Wall {
=======
template<size_t D>
class Wall
{
>>>>>>> 934c0e0b
  public:
    enum Isect { // The different cases for intersections
      NONE = -1, // - There is no intersection
      VALID = 0, // - There is a valid intersection
      ENDPT = 1, // - The intersection is on the endpoint of the segment
      BNDRY = 2 // - The intersection is on the boundary of the wall
    };

<<<<<<< HEAD
  int dim;
  float absorption;
  std::string name;

  Eigen::VectorXf normal;
  Eigen::MatrixXf corners;

  /* for 3D wall, provide local basis for plane of wall */
  Eigen::VectorXf origin;
  Eigen::MatrixXf basis;
  Eigen::MatrixXf flat_corners;

  // Constructor
  Wall(const Eigen::MatrixXf & _corners, float _absorption,
    const std::string & _name);
    
  Wall(const Eigen::MatrixXf & _corners, float _absorption): Wall(_corners, _absorption, "") {}

  // methods
  float area(); // compute the area of the wall
  int intersection( // compute the intersection of line segment (p1 <-> p2) with wall
    const Eigen::VectorXf & p1,
    const Eigen::VectorXf & p2,
    Eigen::Ref<Eigen::VectorXf> intersection);
    
  int intersects(const Eigen::VectorXf & p1, const Eigen::VectorXf & p2);

  int reflect(const Eigen::VectorXf & p, Eigen::Ref < Eigen::VectorXf > p_reflected);
  int side(const Eigen::VectorXf & p);
  bool same_as(const Wall & that);
=======
    int dim;
    float absorption;
    std::string name;
    
    Eigen::Matrix<float, D, 1>  normal;
    Eigen::Matrix<float, D, Eigen::Dynamic> corners;

    /* for 3D wall, provide local basis for plane of wall */
    Eigen::Matrix<float, D, 1> origin;
    Eigen::Matrix<float, D, 2> basis;
    Eigen::Matrix<float, 2, Eigen::Dynamic> flat_corners;

    // Constructor
    Wall(
        const Eigen::Matrix<float, D, Eigen::Dynamic> &_corners,
        float _absorption,
        const std::string &_name
        );
    Wall(
        const Eigen::Matrix<float, D, Eigen::Dynamic> &_corners,
        float _absorption
        ) : Wall(_corners, _absorption, "") {}

    // methods
    float area();  // compute the area of the wall
    int intersection(  // compute the intersection of line segment (p1 <-> p2) with wall
        const Eigen::Matrix<float,D,1> &p1,
        const Eigen::Matrix<float,D,1> &p2,
        Eigen::Ref<Eigen::Matrix<float,D,1>> intersection
        );
    int intersects(
        const Eigen::Matrix<float,D,1> &p1,
        const Eigen::Matrix<float,D,1> &p2
        );

    int reflect(
        const Eigen::Matrix<float,D,1> &p,
        Eigen::Ref<Eigen::Matrix<float,D,1>> p_reflected
        );
    int side(const Eigen::Matrix<float,D,1> &p);
>>>>>>> 934c0e0b

  private:
    int _intersection_segment_3d( // intersection routine specialized for 3D
      const Eigen::VectorXf & a1,
      const Eigen::VectorXf & a2,
      Eigen::Ref<Eigen::VectorXf> intersection);

}; 

#include "wall.cpp"

#endif // __CWALL_H__<|MERGE_RESOLUTION|>--- conflicted
+++ resolved
@@ -12,13 +12,10 @@
 #define WALL_ISECT_VALID_BNDRY  2  // if the intersection is at boundary of polygon
 #define ENDPOINT_BOUNDARY       3  // if both the above are true
 
-<<<<<<< HEAD
-class Wall {
-=======
+
 template<size_t D>
 class Wall
 {
->>>>>>> 934c0e0b
   public:
     enum Isect { // The different cases for intersections
       NONE = -1, // - There is no intersection
@@ -27,38 +24,6 @@
       BNDRY = 2 // - The intersection is on the boundary of the wall
     };
 
-<<<<<<< HEAD
-  int dim;
-  float absorption;
-  std::string name;
-
-  Eigen::VectorXf normal;
-  Eigen::MatrixXf corners;
-
-  /* for 3D wall, provide local basis for plane of wall */
-  Eigen::VectorXf origin;
-  Eigen::MatrixXf basis;
-  Eigen::MatrixXf flat_corners;
-
-  // Constructor
-  Wall(const Eigen::MatrixXf & _corners, float _absorption,
-    const std::string & _name);
-    
-  Wall(const Eigen::MatrixXf & _corners, float _absorption): Wall(_corners, _absorption, "") {}
-
-  // methods
-  float area(); // compute the area of the wall
-  int intersection( // compute the intersection of line segment (p1 <-> p2) with wall
-    const Eigen::VectorXf & p1,
-    const Eigen::VectorXf & p2,
-    Eigen::Ref<Eigen::VectorXf> intersection);
-    
-  int intersects(const Eigen::VectorXf & p1, const Eigen::VectorXf & p2);
-
-  int reflect(const Eigen::VectorXf & p, Eigen::Ref < Eigen::VectorXf > p_reflected);
-  int side(const Eigen::VectorXf & p);
-  bool same_as(const Wall & that);
-=======
     int dim;
     float absorption;
     std::string name;
@@ -99,7 +64,7 @@
         Eigen::Ref<Eigen::Matrix<float,D,1>> p_reflected
         );
     int side(const Eigen::Matrix<float,D,1> &p);
->>>>>>> 934c0e0b
+    bool same_as(const Wall & that);
 
   private:
     int _intersection_segment_3d( // intersection routine specialized for 3D
