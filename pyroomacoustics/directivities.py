import abc
import numpy as np
<<<<<<< HEAD
from scipy.spatial import SphericalVoronoi, cKDTree
from .doa import GridSphere
from pyroomacoustics.utilities import Options
=======
from enum import Enum
>>>>>>> 7a6486c8

from pyroomacoustics.doa import spher2cart
from pyroomacoustics.utilities import requires_matplotlib, all_combinations


class DirectivityPattern(Enum):
    """ Common Cardioid patterns and their corresponding coefficient. """
    FIGURE_EIGHT = 0
    HYPERCARDIOID = 0.25
    CARDIOID = 0.5
    SUBCARDIOID = 0.75
    OMNI = 1.0


class DirectionVector(object):
    """
    Parameters
    ----------
    azimuth : float
    colatitude : float, optional
        Default to PI / 2, only XY plane.
    degrees : bool
        Whether provided values are in degrees (True) or radians (False).
    """
    def __init__(self, azimuth, colatitude=None, degrees=True):
        if degrees is True:
            azimuth = np.radians(azimuth)
            if colatitude is not None:
                colatitude = np.radians(colatitude)
        self._azimuth = azimuth
        if colatitude is None:
            colatitude = np.pi / 2
        assert colatitude <= np.pi and colatitude >= 0
        self._colatitude = colatitude

        self._unit_v = np.array([
            np.cos(self._azimuth) * np.sin(self._colatitude),
            np.sin(self._azimuth) * np.sin(self._colatitude),
            np.cos(self._colatitude),
        ])

    def get_azimuth(self, degrees=False):
        if degrees:
            return np.degrees(self._azimuth)
        else:
            return self._azimuth

    def get_colatitude(self, degrees=False):
        if degrees:
            return np.degrees(self._colatitude)
        else:
            return self._colatitude

    @property
    def unit_vector(self):
        return self._unit_v


class Directivity(abc.ABC):
    def __init__(self, orientation):
        assert isinstance(orientation, DirectionVector)
        self._orientation = orientation

    def get_azimuth(self, degrees=True):
        return self._orientation.get_azimuth(degrees)

    def get_colatitude(self, degrees=True):
        return self._orientation.get_colatitude(degrees)


class CardioidFamily(Directivity):
    """

    Parameters
    ----------
    orientation : DirectionVector
        Indicates direction of the pattern.
    pattern_enum : DirectivityPattern
        Desired pattern for the cardioid.

    """
    def __init__(self, orientation, pattern_enum, gain=1.0):
        Directivity.__init__(self, orientation)
        self._p = pattern_enum.value
        self._gain = gain
        self._pattern_name = pattern_enum.name

    @property
    def directivity_pattern(self):
        return self._pattern_name

    def get_response(self, coord, magnitude=False):
        """
        Get response.

        Parameters
        ----------
        coord : array_like, shape (3, number of points)
            Cartesian coordinates for which to compute response.
        magnitude : bool
            Whether to return magnitude of response.

        """

        if self._p == DirectivityPattern.OMNI:
            return np.ones(coord.shape[1])
        else:
            resp = self._gain * self._p + (1 - self._p) \
                   * np.matmul(self._orientation.unit_vector, coord)
            if magnitude:
                return np.abs(resp)
            else:
                return resp

    @requires_matplotlib
    def plot_response(self, azimuth, colatitude=None, degrees=True):
        """
        Parameters
        ----------
        azimuth : array_like
            Azimuth values for plotting.
        colatitude : array_like, optional
            Colatitude values for plotting. If not provided, 2D plot.
        degrees : bool
            Whether provided values are in degrees (True) or radians (False).
        """
        import matplotlib.pyplot as plt

        if degrees:
            azimuth = np.radians(azimuth)

        fig = plt.figure()
        if colatitude is not None:

            if degrees:
                colatitude = np.radians(colatitude)

            spher_coord = all_combinations(azimuth, colatitude)
            azi_flat = spher_coord[:, 0]
            col_flat = spher_coord[:, 1]

            # compute response
            cart = spher2cart(azimuth=azi_flat, colatitude=col_flat)
            resp = self.get_response(coord=cart, magnitude=True)
            RESP = resp.reshape(len(azimuth), len(colatitude))

            # create surface plot, need cartesian coordinates
            AZI, COL = np.meshgrid(azimuth, colatitude)
            X = RESP.T * np.sin(COL) * np.cos(AZI)
            Y = RESP.T * np.sin(COL) * np.sin(AZI)
            Z = RESP.T * np.cos(COL)

            ax = fig.add_subplot(1, 1, 1, projection='3d')
            ax.plot_surface(X, Y, Z)
            ax.set_title("{}, azimuth={}, colatitude={}".format(
                self.directivity_pattern,
                self.get_azimuth(),
                self.get_colatitude()
            ))
            ax.set_xlabel("x")
            ax.set_ylabel("y")
            ax.set_zlabel("z")
            ax.set_xlim([-1, 1])
            ax.set_ylim([-1, 1])
            ax.set_zlim([-1, 1])

        else:

            # compute response
            cart = spher2cart(azimuth=azimuth)
            resp = self.get_response(coord=cart, magnitude=True)

            # plot
            ax = plt.subplot(111, projection="polar")
<<<<<<< HEAD
            if degrees:
                angles = np.radians(azimuth)
            else:
                angles = azimuth
            ax.plot(angles, gains)


class SphericalHistogram:

    def __init__(self, n_bins, dim=3, enable_peak_finding=False):

        self._n_dim = 3
        self._n_bins = n_bins

        if self.n_dim == 3:
            self._grid = GridSphere(n_points=self.n_bins, enable_peak_finding=enable_peak_finding)
        else:
            raise NotImplementedError("Only 3D histogram has been implemented")

        # we need to know the area of each bin
        self._voronoi = SphericalVoronoi(self._grid.cartesian.T)
        self._areas = self._voronoi.calculate_areas()

        # now we also need a KD-tree to do nearest neighbor search
        self._kd_tree = cKDTree(self._grid.cartesian.T)

        # the counter variables for every bin
        self._bins = np.zeros(self.n_bins, dtype=np.int)

        # the total number of points in the histogram
        self._total_count = 0

        # we cache the histogram bins
        self._cache_dirty = False
        self._cache_histogram = np.zeros(self.n_bins)

    @property
    def n_dim(self):
        return self._n_dim

    @property
    def n_bins(self):
        return self._n_bins

    @property
    def histogram(self):
        if self._cache_dirty:
            # if the cache is dirty, we need to recompute
            Z = np.sum(self._areas * self._bins)  # partitioning constant
            self._cache_histogram[:] = self._bins / Z
            self._cache_dirty = False

        return self._cache_histogram

    @property
    def raw_counts(self):
        return self._bins

    @property
    def total_count(self):
        return self._total_count

    def find_peak(self, *args, **kwargs):
        return self._grid.find_peaks(self, *args, **kwargs)

    def plot(self):
        self._grid.set_values(self.histogram)
        self._grid.plot_old()

    def push(self, points):
        """
        Add new data into the histogram

        Parameters
        ----------
        points: array_like, shape (n_dim, n_points)
            The points to add to the histogram
        """
        self._total_count += points.shape[1]
        self._cache_dirty = True

        _, matches = self._kd_tree.query(points.T)
        bin_indices, counts = np.unique(matches, return_counts=True)
        self._bins[bin_indices] += counts
=======
            ax.plot(azimuth, resp)


def cardioid_func(
    x,
    direction,
    coef,
    gain=1.0,
    normalize=True,
    magnitude=False
):
    """
    One-shot function for computing Cardioid response.

    Parameters
    -----------
    x: array_like, shape (..., n_dim)
         Cartesian coordinates
    direction: array_like, shape (n_dim)
         Direction vector, should be normalized.
    coef: float
         Parameter of the cardioid
    gain: float
         The gain.
    normalize : bool
        Whether to normalize coordinates and direction vector.
    magnitude : bool
        Whether to return magnitude, default is False.
    """
    assert coef >= 0.0
    assert coef <= 1.0

    # normalize positions
    if normalize:
        x /= np.linalg.norm(x, axis=0)
        direction /= np.linalg.norm(direction)

    # compute response
    resp = gain * (coef + (1 - coef) * np.matmul(direction, x))
    if magnitude:
        return np.abs(resp)
    else:
        return resp
>>>>>>> 7a6486c8
<|MERGE_RESOLUTION|>--- conflicted
+++ resolved
@@ -1,12 +1,8 @@
 import abc
 import numpy as np
-<<<<<<< HEAD
 from scipy.spatial import SphericalVoronoi, cKDTree
 from .doa import GridSphere
-from pyroomacoustics.utilities import Options
-=======
 from enum import Enum
->>>>>>> 7a6486c8
 
 from pyroomacoustics.doa import spher2cart
 from pyroomacoustics.utilities import requires_matplotlib, all_combinations
@@ -181,7 +177,6 @@
 
             # plot
             ax = plt.subplot(111, projection="polar")
-<<<<<<< HEAD
             if degrees:
                 angles = np.radians(azimuth)
             else:
@@ -189,84 +184,6 @@
             ax.plot(angles, gains)
 
 
-class SphericalHistogram:
-
-    def __init__(self, n_bins, dim=3, enable_peak_finding=False):
-
-        self._n_dim = 3
-        self._n_bins = n_bins
-
-        if self.n_dim == 3:
-            self._grid = GridSphere(n_points=self.n_bins, enable_peak_finding=enable_peak_finding)
-        else:
-            raise NotImplementedError("Only 3D histogram has been implemented")
-
-        # we need to know the area of each bin
-        self._voronoi = SphericalVoronoi(self._grid.cartesian.T)
-        self._areas = self._voronoi.calculate_areas()
-
-        # now we also need a KD-tree to do nearest neighbor search
-        self._kd_tree = cKDTree(self._grid.cartesian.T)
-
-        # the counter variables for every bin
-        self._bins = np.zeros(self.n_bins, dtype=np.int)
-
-        # the total number of points in the histogram
-        self._total_count = 0
-
-        # we cache the histogram bins
-        self._cache_dirty = False
-        self._cache_histogram = np.zeros(self.n_bins)
-
-    @property
-    def n_dim(self):
-        return self._n_dim
-
-    @property
-    def n_bins(self):
-        return self._n_bins
-
-    @property
-    def histogram(self):
-        if self._cache_dirty:
-            # if the cache is dirty, we need to recompute
-            Z = np.sum(self._areas * self._bins)  # partitioning constant
-            self._cache_histogram[:] = self._bins / Z
-            self._cache_dirty = False
-
-        return self._cache_histogram
-
-    @property
-    def raw_counts(self):
-        return self._bins
-
-    @property
-    def total_count(self):
-        return self._total_count
-
-    def find_peak(self, *args, **kwargs):
-        return self._grid.find_peaks(self, *args, **kwargs)
-
-    def plot(self):
-        self._grid.set_values(self.histogram)
-        self._grid.plot_old()
-
-    def push(self, points):
-        """
-        Add new data into the histogram
-
-        Parameters
-        ----------
-        points: array_like, shape (n_dim, n_points)
-            The points to add to the histogram
-        """
-        self._total_count += points.shape[1]
-        self._cache_dirty = True
-
-        _, matches = self._kd_tree.query(points.T)
-        bin_indices, counts = np.unique(matches, return_counts=True)
-        self._bins[bin_indices] += counts
-=======
             ax.plot(azimuth, resp)
 
 
@@ -310,4 +227,82 @@
         return np.abs(resp)
     else:
         return resp
->>>>>>> 7a6486c8
+
+
+class SphericalHistogram:
+
+    def __init__(self, n_bins, dim=3, enable_peak_finding=False):
+
+        self._n_dim = 3
+        self._n_bins = n_bins
+
+        if self.n_dim == 3:
+            self._grid = GridSphere(n_points=self.n_bins, enable_peak_finding=enable_peak_finding)
+        else:
+            raise NotImplementedError("Only 3D histogram has been implemented")
+
+        # we need to know the area of each bin
+        self._voronoi = SphericalVoronoi(self._grid.cartesian.T)
+        self._areas = self._voronoi.calculate_areas()
+
+        # now we also need a KD-tree to do nearest neighbor search
+        self._kd_tree = cKDTree(self._grid.cartesian.T)
+
+        # the counter variables for every bin
+        self._bins = np.zeros(self.n_bins, dtype=np.int)
+
+        # the total number of points in the histogram
+        self._total_count = 0
+
+        # we cache the histogram bins
+        self._cache_dirty = False
+        self._cache_histogram = np.zeros(self.n_bins)
+
+    @property
+    def n_dim(self):
+        return self._n_dim
+
+    @property
+    def n_bins(self):
+        return self._n_bins
+
+    @property
+    def histogram(self):
+        if self._cache_dirty:
+            # if the cache is dirty, we need to recompute
+            Z = np.sum(self._areas * self._bins)  # partitioning constant
+            self._cache_histogram[:] = self._bins / Z
+            self._cache_dirty = False
+
+        return self._cache_histogram
+
+    @property
+    def raw_counts(self):
+        return self._bins
+
+    @property
+    def total_count(self):
+        return self._total_count
+
+    def find_peak(self, *args, **kwargs):
+        return self._grid.find_peaks(self, *args, **kwargs)
+
+    def plot(self):
+        self._grid.set_values(self.histogram)
+        self._grid.plot_old()
+
+    def push(self, points):
+        """
+        Add new data into the histogram
+
+        Parameters
+        ----------
+        points: array_like, shape (n_dim, n_points)
+            The points to add to the histogram
+        """
+        self._total_count += points.shape[1]
+        self._cache_dirty = True
+
+        _, matches = self._kd_tree.query(points.T)
+        bin_indices, counts = np.unique(matches, return_counts=True)
+        self._bins[bin_indices] += counts